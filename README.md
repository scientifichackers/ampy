## ampy2

An experimental flavour of the original micropython tool from adafruit.

### Why?

This project aims to rectify the inherent problems that `ampy` and the underlying `pyboard.py` face, due to lack of a _proper_ automate-able interface in micropython itself.

These tools end up simulating a human on the REPL, which is not very ideal. (See - [#64](https://github.com/pycampers/ampy/issues/64))

### Ideas

- [ ] Easy building and flashing frozen micropython firmware. 
    - [Dockerfile](https://github.com/micropython/micropython/pull/5003)
	- [firmware_builder.py](https://github.com/pycampers/ampy/blob/ampy2/ampy/firmware_builder.py)
- [ ] RPC interface that works transparently over both serial and WiFi.
- [ ] Faster development cycles, similar to flutter's hot restart.
- [ ] Collaborative environment hat allows N developers to work on M devices at the same time.
- [ ] Automate-able API that other toolchains and GUIs can exploit.
<<<<<<< HEAD
- [ ] Install-able without a Python environment, by building distributable EXEs.
=======
- [ ] A plugin system that allows 3rd parties to extend ampy's functionality. (Like [cargo plugins](https://lib.rs/development-tools/cargo-plugins))
- [ ] Install-able without a Python environment, by building distributable EXEs.
>>>>>>> 0bb73dc7
<|MERGE_RESOLUTION|>--- conflicted
+++ resolved
@@ -17,9 +17,5 @@
 - [ ] Faster development cycles, similar to flutter's hot restart.
 - [ ] Collaborative environment hat allows N developers to work on M devices at the same time.
 - [ ] Automate-able API that other toolchains and GUIs can exploit.
-<<<<<<< HEAD
-- [ ] Install-able without a Python environment, by building distributable EXEs.
-=======
 - [ ] A plugin system that allows 3rd parties to extend ampy's functionality. (Like [cargo plugins](https://lib.rs/development-tools/cargo-plugins))
-- [ ] Install-able without a Python environment, by building distributable EXEs.
->>>>>>> 0bb73dc7
+- [ ] Install-able without a Python environment, by building distributable EXEs.